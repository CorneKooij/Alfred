--- conflicted
+++ resolved
@@ -1077,9 +1077,6 @@
             getSecret(character, "RESERVOIR_API_KEY")
                 ? createNFTCollectionsPlugin()
                 : null,
-<<<<<<< HEAD
-            getSecret(character, "TRON_PRIVATE_KEY") ? tronPlugin : null,
-=======
             getSecret(character, "PYTH_TESTNET_PROGRAM_KEY") ||
             getSecret(character, "PYTH_MAINNET_PROGRAM_KEY")
                 ? pythDataPlugin
@@ -1096,7 +1093,7 @@
             getSecret(character, "DEVIN_API_TOKEN")
                 ? devinPlugin
                 : null,
->>>>>>> a00f7237
+            getSecret(character, "TRON_PRIVATE_KEY") ? tronPlugin : null,
         ].filter(Boolean),
         providers: [],
         actions: [],
