import { PGLiteDatabaseAdapter } from "@elizaos/adapter-pglite";
import { PostgresDatabaseAdapter } from "@elizaos/adapter-postgres";
import { RedisClient } from "@elizaos/adapter-redis";
import { SqliteDatabaseAdapter } from "@elizaos/adapter-sqlite";
import { AutoClientInterface } from "@elizaos/client-auto";
import { DiscordClientInterface } from "@elizaos/client-discord";
import { FarcasterAgentClient } from "@elizaos/client-farcaster";
import { LensAgentClient } from "@elizaos/client-lens";
import { SlackClientInterface } from "@elizaos/client-slack";
import { TelegramClientInterface } from "@elizaos/client-telegram";
import { TwitterClientInterface } from "@elizaos/client-twitter";
// import { ReclaimAdapter } from "@elizaos/plugin-reclaim";
import {
    AgentRuntime,
    CacheManager,
    CacheStore,
    Character,
    Client,
    Clients,
    DbCacheAdapter,
    defaultCharacter,
    elizaLogger,
    FsCacheAdapter,
    IAgentRuntime,
    ICacheManager,
    IDatabaseAdapter,
    IDatabaseCacheAdapter,
    ModelProviderName,
    settings,
    stringToUuid,
    validateCharacterConfig,
} from "@elizaos/core";
import { zgPlugin } from "@elizaos/plugin-0g";

import { bootstrapPlugin } from "@elizaos/plugin-bootstrap";
import createGoatPlugin from "@elizaos/plugin-goat";
// import { intifacePlugin } from "@elizaos/plugin-intiface";
import { DirectClient } from "@elizaos/client-direct";
import { ThreeDGenerationPlugin } from "@elizaos/plugin-3d-generation";
import { abstractPlugin } from "@elizaos/plugin-abstract";
import { alloraPlugin } from "@elizaos/plugin-allora";
import { aptosPlugin } from "@elizaos/plugin-aptos";
import { artheraPlugin } from "@elizaos/plugin-arthera";
import { availPlugin } from "@elizaos/plugin-avail";
import { avalanchePlugin } from "@elizaos/plugin-avalanche";
import { binancePlugin } from "@elizaos/plugin-binance";
import {
    advancedTradePlugin,
    coinbaseCommercePlugin,
    coinbaseMassPaymentsPlugin,
    tokenContractPlugin,
    tradePlugin,
    webhookPlugin,
} from "@elizaos/plugin-coinbase";
import { coinmarketcapPlugin } from "@elizaos/plugin-coinmarketcap";
import { confluxPlugin } from "@elizaos/plugin-conflux";
import { createCosmosPlugin } from "@elizaos/plugin-cosmos";
import { cronosZkEVMPlugin } from "@elizaos/plugin-cronoszkevm";
import { echoChambersPlugin } from "@elizaos/plugin-echochambers";
import { evmPlugin } from "@elizaos/plugin-evm";
import { flowPlugin } from "@elizaos/plugin-flow";
import { fuelPlugin } from "@elizaos/plugin-fuel";
import { genLayerPlugin } from "@elizaos/plugin-genlayer";
import { imageGenerationPlugin } from "@elizaos/plugin-image-generation";
import { lensPlugin } from "@elizaos/plugin-lensNetwork";
import { multiversxPlugin } from "@elizaos/plugin-multiversx";
import { nearPlugin } from "@elizaos/plugin-near";
import { nillionPlugin } from "@elizaos/plugin-nillion";
import { nftGenerationPlugin } from "@elizaos/plugin-nft-generation";
import { createNodePlugin } from "@elizaos/plugin-node";
import { obsidianPlugin } from "@elizaos/plugin-obsidian";
import { sgxPlugin } from "@elizaos/plugin-sgx";
import { solanaPlugin } from "@elizaos/plugin-solana";
import { solanaAgentkitPlguin } from "@elizaos/plugin-solana-agentkit";
import { autonomePlugin } from "@elizaos/plugin-autonome";
import { storyPlugin } from "@elizaos/plugin-story";
import { suiPlugin } from "@elizaos/plugin-sui";
import { TEEMode, teePlugin } from "@elizaos/plugin-tee";
import { teeLogPlugin } from "@elizaos/plugin-tee-log";
import { teeMarlinPlugin } from "@elizaos/plugin-tee-marlin";
import { tonPlugin } from "@elizaos/plugin-ton";
import { webSearchPlugin } from "@elizaos/plugin-web-search";

import { giphyPlugin } from "@elizaos/plugin-giphy";
import { letzAIPlugin } from "@elizaos/plugin-letzai";
import { thirdwebPlugin } from "@elizaos/plugin-thirdweb";

import { zksyncEraPlugin } from "@elizaos/plugin-zksync-era";

import { OpacityAdapter } from "@elizaos/plugin-opacity";
import { openWeatherPlugin } from "@elizaos/plugin-open-weather";
import { stargazePlugin } from "@elizaos/plugin-stargaze";
import { akashPlugin } from "@elizaos/plugin-akash";
import Database from "better-sqlite3";
import fs from "fs";
import net from "net";
import path from "path";
import { fileURLToPath } from "url";
import yargs from "yargs";

const __filename = fileURLToPath(import.meta.url); // get the resolved path to the file
const __dirname = path.dirname(__filename); // get the name of the directory

export const wait = (minTime: number = 1000, maxTime: number = 3000) => {
    const waitTime =
        Math.floor(Math.random() * (maxTime - minTime + 1)) + minTime;
    return new Promise((resolve) => setTimeout(resolve, waitTime));
};

const logFetch = async (url: string, options: any) => {
    elizaLogger.debug(`Fetching ${url}`);
    // Disabled to avoid disclosure of sensitive information such as API keys
    // elizaLogger.debug(JSON.stringify(options, null, 2));
    return fetch(url, options);
};

export function parseArguments(): {
    character?: string;
    characters?: string;
} {
    try {
        return yargs(process.argv.slice(3))
            .option("character", {
                type: "string",
                description: "Path to the character JSON file",
            })
            .option("characters", {
                type: "string",
                description:
                    "Comma separated list of paths to character JSON files",
            })
            .parseSync();
    } catch (error) {
        elizaLogger.error("Error parsing arguments:", error);
        return {};
    }
}

function tryLoadFile(filePath: string): string | null {
    try {
        return fs.readFileSync(filePath, "utf8");
    } catch (e) {
        return null;
    }
}

export async function loadCharacters(
    charactersArg: string
): Promise<Character[]> {
    let characterPaths = charactersArg
        ?.split(",")
        .map((filePath) => filePath.trim());
    const loadedCharacters: Character[] = [];

    if (characterPaths?.length > 0) {
        for (const characterPath of characterPaths) {
            let content: string | null = null;
            let resolvedPath = "";

            // Try different path resolutions in order
            const pathsToTry = [
                characterPath, // exact path as specified
                path.resolve(process.cwd(), characterPath), // relative to cwd
                path.resolve(process.cwd(), "agent", characterPath), // Add this
                path.resolve(__dirname, characterPath), // relative to current script
                path.resolve(
                    __dirname,
                    "characters",
                    path.basename(characterPath)
                ), // relative to agent/characters
                path.resolve(
                    __dirname,
                    "../characters",
                    path.basename(characterPath)
                ), // relative to characters dir from agent
                path.resolve(
                    __dirname,
                    "../../characters",
                    path.basename(characterPath)
                ), // relative to project root characters dir
            ];

            elizaLogger.info(
                "Trying paths:",
                pathsToTry.map((p) => ({
                    path: p,
                    exists: fs.existsSync(p),
                }))
            );

            for (const tryPath of pathsToTry) {
                content = tryLoadFile(tryPath);
                if (content !== null) {
                    resolvedPath = tryPath;
                    break;
                }
            }

            if (content === null) {
                elizaLogger.error(
                    `Error loading character from ${characterPath}: File not found in any of the expected locations`
                );
                elizaLogger.error("Tried the following paths:");
                pathsToTry.forEach((p) => elizaLogger.error(` - ${p}`));
                process.exit(1);
            }

            try {
                const character = JSON.parse(content);
                validateCharacterConfig(character);

                // .id isn't really valid
                const characterId = character.id || character.name;
                const characterPrefix = `CHARACTER.${characterId.toUpperCase().replace(/ /g, "_")}.`;

                const characterSettings = Object.entries(process.env)
                    .filter(([key]) => key.startsWith(characterPrefix))
                    .reduce((settings, [key, value]) => {
                        const settingKey = key.slice(characterPrefix.length);
                        return { ...settings, [settingKey]: value };
                    }, {});

                if (Object.keys(characterSettings).length > 0) {
                    character.settings = character.settings || {};
                    character.settings.secrets = {
                        ...characterSettings,
                        ...character.settings.secrets,
                    };
                }

                // Handle plugins
                character.plugins = await handlePluginImporting(
                    character.plugins
                );

                loadedCharacters.push(character);
                elizaLogger.info(
                    `Successfully loaded character from: ${resolvedPath}`
                );
            } catch (e) {
                elizaLogger.error(
                    `Error parsing character from ${resolvedPath}: ${e}`
                );
                process.exit(1);
            }
        }
    }

    if (loadedCharacters.length === 0) {
        elizaLogger.info("No characters found, using default character");
        loadedCharacters.push(defaultCharacter);
    }

    return loadedCharacters;
}

async function handlePluginImporting(plugins: string[]) {
    if (plugins.length > 0) {
        elizaLogger.info("Plugins are: ", plugins);
        const importedPlugins = await Promise.all(
            plugins.map(async (plugin) => {
                try {
                    const importedPlugin = await import(plugin);
                    const functionName =
                        plugin
                            .replace("@elizaos/plugin-", "")
                            .replace(/-./g, (x) => x[1].toUpperCase()) +
                        "Plugin"; // Assumes plugin function is camelCased with Plugin suffix
                    return (
                        importedPlugin.default || importedPlugin[functionName]
                    );
                } catch (importError) {
                    elizaLogger.error(
                        `Failed to import plugin: ${plugin}`,
                        importError
                    );
                    return []; // Return null for failed imports
                }
            })
        );
        return importedPlugins;
    } else {
        return [];
    }
}

export function getTokenForProvider(
    provider: ModelProviderName,
    character: Character
): string | undefined {
    switch (provider) {
        // no key needed for llama_local or gaianet
        case ModelProviderName.LLAMALOCAL:
            return "";
        case ModelProviderName.OLLAMA:
            return "";
        case ModelProviderName.GAIANET:
            return "";
        case ModelProviderName.OPENAI:
            return (
                character.settings?.secrets?.OPENAI_API_KEY ||
                settings.OPENAI_API_KEY
            );
        case ModelProviderName.ETERNALAI:
            return (
                character.settings?.secrets?.ETERNALAI_API_KEY ||
                settings.ETERNALAI_API_KEY
            );
        case ModelProviderName.NINETEEN_AI:
            return (
                character.settings?.secrets?.NINETEEN_AI_API_KEY ||
                settings.NINETEEN_AI_API_KEY
            );
        case ModelProviderName.LLAMACLOUD:
        case ModelProviderName.TOGETHER:
            return (
                character.settings?.secrets?.LLAMACLOUD_API_KEY ||
                settings.LLAMACLOUD_API_KEY ||
                character.settings?.secrets?.TOGETHER_API_KEY ||
                settings.TOGETHER_API_KEY ||
                character.settings?.secrets?.OPENAI_API_KEY ||
                settings.OPENAI_API_KEY
            );
        case ModelProviderName.CLAUDE_VERTEX:
        case ModelProviderName.ANTHROPIC:
            return (
                character.settings?.secrets?.ANTHROPIC_API_KEY ||
                character.settings?.secrets?.CLAUDE_API_KEY ||
                settings.ANTHROPIC_API_KEY ||
                settings.CLAUDE_API_KEY
            );
        case ModelProviderName.REDPILL:
            return (
                character.settings?.secrets?.REDPILL_API_KEY ||
                settings.REDPILL_API_KEY
            );
        case ModelProviderName.OPENROUTER:
            return (
                character.settings?.secrets?.OPENROUTER ||
                settings.OPENROUTER_API_KEY
            );
        case ModelProviderName.GROK:
            return (
                character.settings?.secrets?.GROK_API_KEY ||
                settings.GROK_API_KEY
            );
        case ModelProviderName.HEURIST:
            return (
                character.settings?.secrets?.HEURIST_API_KEY ||
                settings.HEURIST_API_KEY
            );
        case ModelProviderName.GROQ:
            return (
                character.settings?.secrets?.GROQ_API_KEY ||
                settings.GROQ_API_KEY
            );
        case ModelProviderName.GALADRIEL:
            return (
                character.settings?.secrets?.GALADRIEL_API_KEY ||
                settings.GALADRIEL_API_KEY
            );
        case ModelProviderName.FAL:
            return (
                character.settings?.secrets?.FAL_API_KEY || settings.FAL_API_KEY
            );
        case ModelProviderName.ALI_BAILIAN:
            return (
                character.settings?.secrets?.ALI_BAILIAN_API_KEY ||
                settings.ALI_BAILIAN_API_KEY
            );
        case ModelProviderName.VOLENGINE:
            return (
                character.settings?.secrets?.VOLENGINE_API_KEY ||
                settings.VOLENGINE_API_KEY
            );
        case ModelProviderName.NANOGPT:
            return (
                character.settings?.secrets?.NANOGPT_API_KEY ||
                settings.NANOGPT_API_KEY
            );
        case ModelProviderName.HYPERBOLIC:
            return (
                character.settings?.secrets?.HYPERBOLIC_API_KEY ||
                settings.HYPERBOLIC_API_KEY
            );
        case ModelProviderName.VENICE:
            return (
                character.settings?.secrets?.VENICE_API_KEY ||
                settings.VENICE_API_KEY
            );
        case ModelProviderName.AKASH_CHAT_API:
            return (
                character.settings?.secrets?.AKASH_CHAT_API_KEY ||
                settings.AKASH_CHAT_API_KEY
            );
        case ModelProviderName.GOOGLE:
            return (
                character.settings?.secrets?.GOOGLE_GENERATIVE_AI_API_KEY ||
                settings.GOOGLE_GENERATIVE_AI_API_KEY
            );
        case ModelProviderName.LETZAI:
            return (
                character.settings?.secrets?.LETZAI_API_KEY ||
                settings.LETZAI_API_KEY
            );
        case ModelProviderName.INFERA:
            return (
                character.settings?.secrets?.INFERA_API_KEY ||
                settings.INFERA_API_KEY
            );
        default:
            const errorMessage = `Failed to get token - unsupported model provider: ${provider}`;
            elizaLogger.error(errorMessage);
            throw new Error(errorMessage);
    }
}

function initializeDatabase(dataDir: string) {
    if (process.env.POSTGRES_URL) {
        elizaLogger.info("Initializing PostgreSQL connection...");
        const db = new PostgresDatabaseAdapter({
            connectionString: process.env.POSTGRES_URL,
            parseInputs: true,
        });

        // Test the connection
        db.init()
            .then(() => {
                elizaLogger.success(
                    "Successfully connected to PostgreSQL database"
                );
            })
            .catch((error) => {
                elizaLogger.error("Failed to connect to PostgreSQL:", error);
            });

        return db;
    } else if (process.env.PGLITE_DATA_DIR) {
        elizaLogger.info("Initializing PgLite adapter...");
        // `dataDir: memory://` for in memory pg
        const db = new PGLiteDatabaseAdapter({
            dataDir: process.env.PGLITE_DATA_DIR,
        });
        return db;
    } else {
        const filePath =
            process.env.SQLITE_FILE ?? path.resolve(dataDir, "db.sqlite");
        // ":memory:";
        const db = new SqliteDatabaseAdapter(new Database(filePath));
        return db;
    }
}

// also adds plugins from character file into the runtime
export async function initializeClients(
    character: Character,
    runtime: IAgentRuntime
) {
    // each client can only register once
    // and if we want two we can explicitly support it
    const clients: Record<string, any> = {};
    const clientTypes: string[] =
        character.clients?.map((str) => str.toLowerCase()) || [];
    elizaLogger.log("initializeClients", clientTypes, "for", character.name);

    // Start Auto Client if "auto" detected as a configured client
    if (clientTypes.includes(Clients.AUTO)) {
        const autoClient = await AutoClientInterface.start(runtime);
        if (autoClient) clients.auto = autoClient;
    }

    if (clientTypes.includes(Clients.DISCORD)) {
        const discordClient = await DiscordClientInterface.start(runtime);
        if (discordClient) clients.discord = discordClient;
    }

    if (clientTypes.includes(Clients.TELEGRAM)) {
        const telegramClient = await TelegramClientInterface.start(runtime);
        if (telegramClient) clients.telegram = telegramClient;
    }

    if (clientTypes.includes(Clients.TWITTER)) {
        const twitterClient = await TwitterClientInterface.start(runtime);
        if (twitterClient) {
            clients.twitter = twitterClient;
        }
    }

    if (clientTypes.includes(Clients.FARCASTER)) {
        // why is this one different :(
        const farcasterClient = new FarcasterAgentClient(runtime);
        if (farcasterClient) {
            farcasterClient.start();
            clients.farcaster = farcasterClient;
        }
    }
    if (clientTypes.includes("lens")) {
        const lensClient = new LensAgentClient(runtime);
        lensClient.start();
        clients.lens = lensClient;
    }

    elizaLogger.log("client keys", Object.keys(clients));

    // TODO: Add Slack client to the list
    // Initialize clients as an object

    if (clientTypes.includes("slack")) {
        const slackClient = await SlackClientInterface.start(runtime);
        if (slackClient) clients.slack = slackClient; // Use object property instead of push
    }

    function determineClientType(client: Client): string {
        // Check if client has a direct type identifier
        if ("type" in client) {
            return (client as any).type;
        }

        // Check constructor name
        const constructorName = client.constructor?.name;
        if (constructorName && !constructorName.includes("Object")) {
            return constructorName.toLowerCase().replace("client", "");
        }

        // Fallback: Generate a unique identifier
        return `client_${Date.now()}`;
    }

    if (character.plugins?.length > 0) {
        for (const plugin of character.plugins) {
            if (plugin.clients) {
                for (const client of plugin.clients) {
                    const startedClient = await client.start(runtime);
                    const clientType = determineClientType(client);
                    elizaLogger.debug(
                        `Initializing client of type: ${clientType}`
                    );
                    clients[clientType] = startedClient;
                }
            }
        }
    }

    return clients;
}

function getSecret(character: Character, secret: string) {
    return character.settings?.secrets?.[secret] || process.env[secret];
}

let nodePlugin: any | undefined;

export async function createAgent(
    character: Character,
    db: IDatabaseAdapter,
    cache: ICacheManager,
    token: string
): Promise<AgentRuntime> {
    elizaLogger.log(`Creating runtime for character ${character.name}`);

    nodePlugin ??= createNodePlugin();

    const teeMode = getSecret(character, "TEE_MODE") || "OFF";
    const walletSecretSalt = getSecret(character, "WALLET_SECRET_SALT");

    // Validate TEE configuration
    if (teeMode !== TEEMode.OFF && !walletSecretSalt) {
        elizaLogger.error(
            "WALLET_SECRET_SALT required when TEE_MODE is enabled"
        );
        throw new Error("Invalid TEE configuration");
    }

    let goatPlugin: any | undefined;

    if (getSecret(character, "EVM_PRIVATE_KEY")) {
        goatPlugin = await createGoatPlugin((secret) =>
            getSecret(character, secret)
        );
    }

    // Initialize Reclaim adapter if environment variables are present
    // let verifiableInferenceAdapter;
    // if (
    //     process.env.RECLAIM_APP_ID &&
    //     process.env.RECLAIM_APP_SECRET &&
    //     process.env.VERIFIABLE_INFERENCE_ENABLED === "true"
    // ) {
    //     verifiableInferenceAdapter = new ReclaimAdapter({
    //         appId: process.env.RECLAIM_APP_ID,
    //         appSecret: process.env.RECLAIM_APP_SECRET,
    //         modelProvider: character.modelProvider,
    //         token,
    //     });
    //     elizaLogger.log("Verifiable inference adapter initialized");
    // }
    // Initialize Opacity adapter if environment variables are present
    let verifiableInferenceAdapter;
    if (
        process.env.OPACITY_TEAM_ID &&
        process.env.OPACITY_CLOUDFLARE_NAME &&
        process.env.OPACITY_PROVER_URL &&
        process.env.VERIFIABLE_INFERENCE_ENABLED === "true"
    ) {
        verifiableInferenceAdapter = new OpacityAdapter({
            teamId: process.env.OPACITY_TEAM_ID,
            teamName: process.env.OPACITY_CLOUDFLARE_NAME,
            opacityProverUrl: process.env.OPACITY_PROVER_URL,
            modelProvider: character.modelProvider,
            token: token,
        });
        elizaLogger.log("Verifiable inference adapter initialized");
        elizaLogger.log("teamId", process.env.OPACITY_TEAM_ID);
        elizaLogger.log("teamName", process.env.OPACITY_CLOUDFLARE_NAME);
        elizaLogger.log("opacityProverUrl", process.env.OPACITY_PROVER_URL);
        elizaLogger.log("modelProvider", character.modelProvider);
        elizaLogger.log("token", token);
    }

    return new AgentRuntime({
        databaseAdapter: db,
        token,
        modelProvider: character.modelProvider,
        evaluators: [],
        character,
        // character.plugins are handled when clients are added
        plugins: [
            bootstrapPlugin,
            getSecret(character, "CONFLUX_CORE_PRIVATE_KEY")
                ? confluxPlugin
                : null,
            nodePlugin,
            getSecret(character, "TAVILY_API_KEY") ? webSearchPlugin : null,
            getSecret(character, "SOLANA_PUBLIC_KEY") ||
            (getSecret(character, "WALLET_PUBLIC_KEY") &&
                !getSecret(character, "WALLET_PUBLIC_KEY")?.startsWith("0x"))
                ? solanaPlugin
                : null,
            getSecret(character, "SOLANA_PRIVATE_KEY")
                ? solanaAgentkitPlguin
                : null,
            getSecret(character, "AUTONOME_JWT_TOKEN") ? autonomePlugin : null,
            (getSecret(character, "NEAR_ADDRESS") ||
                getSecret(character, "NEAR_WALLET_PUBLIC_KEY")) &&
            getSecret(character, "NEAR_WALLET_SECRET_KEY")
                ? nearPlugin
                : null,
            getSecret(character, "EVM_PUBLIC_KEY") ||
            (getSecret(character, "WALLET_PUBLIC_KEY") &&
                getSecret(character, "WALLET_PUBLIC_KEY")?.startsWith("0x"))
                ? evmPlugin
                : null,
            getSecret(character, "COSMOS_RECOVERY_PHRASE") &&
                getSecret(character, "COSMOS_AVAILABLE_CHAINS") &&
                createCosmosPlugin(),
            (getSecret(character, "SOLANA_PUBLIC_KEY") ||
                (getSecret(character, "WALLET_PUBLIC_KEY") &&
                    !getSecret(character, "WALLET_PUBLIC_KEY")?.startsWith(
                        "0x"
                    ))) &&
            getSecret(character, "SOLANA_ADMIN_PUBLIC_KEY") &&
            getSecret(character, "SOLANA_PRIVATE_KEY") &&
            getSecret(character, "SOLANA_ADMIN_PRIVATE_KEY")
                ? nftGenerationPlugin
                : null,
            getSecret(character, "ZEROG_PRIVATE_KEY") ? zgPlugin : null,
            getSecret(character, "COINMARKETCAP_API_KEY")
                ? coinmarketcapPlugin
                : null,
            getSecret(character, "COINBASE_COMMERCE_KEY")
                ? coinbaseCommercePlugin
                : null,
            getSecret(character, "FAL_API_KEY") ||
            getSecret(character, "OPENAI_API_KEY") ||
            getSecret(character, "VENICE_API_KEY") ||
            getSecret(character, "NINETEEN_AI_API_KEY") ||
            getSecret(character, "HEURIST_API_KEY") ||
            getSecret(character, "LIVEPEER_GATEWAY_URL")
                ? imageGenerationPlugin
                : null,
            getSecret(character, "FAL_API_KEY") ? ThreeDGenerationPlugin : null,
            ...(getSecret(character, "COINBASE_API_KEY") &&
            getSecret(character, "COINBASE_PRIVATE_KEY")
                ? [
                      coinbaseMassPaymentsPlugin,
                      tradePlugin,
                      tokenContractPlugin,
                      advancedTradePlugin,
                  ]
                : []),
            ...(teeMode !== TEEMode.OFF && walletSecretSalt ? [teePlugin] : []),
            getSecret(character, "SGX") ? sgxPlugin : null,
            getSecret(character, "ENABLE_TEE_LOG") &&
            ((teeMode !== TEEMode.OFF && walletSecretSalt) ||
                getSecret(character, "SGX"))
                ? teeLogPlugin
                : null,
            getSecret(character, "COINBASE_API_KEY") &&
            getSecret(character, "COINBASE_PRIVATE_KEY") &&
            getSecret(character, "COINBASE_NOTIFICATION_URI")
                ? webhookPlugin
                : null,
            goatPlugin,
            getSecret(character, "COINGECKO_API_KEY") ||
            getSecret(character, "COINGECKO_PRO_API_KEY")
                ? coingeckoPlugin
                : null,
            getSecret(character, "EVM_PROVIDER_URL") ? goatPlugin : null,
            getSecret(character, "ABSTRACT_PRIVATE_KEY")
                ? abstractPlugin
                : null,
            getSecret(character, "BINANCE_API_KEY") &&
            getSecret(character, "BINANCE_SECRET_KEY")
                ? binancePlugin
                : null,
            getSecret(character, "FLOW_ADDRESS") &&
            getSecret(character, "FLOW_PRIVATE_KEY")
                ? flowPlugin
                : null,
            getSecret(character, "LENS_ADDRESS") &&
            getSecret(character, "LENS_PRIVATE_KEY")
                ? lensPlugin
                : null,
            getSecret(character, "APTOS_PRIVATE_KEY") ? aptosPlugin : null,
            getSecret(character, "MVX_PRIVATE_KEY") ? multiversxPlugin : null,
            getSecret(character, "ZKSYNC_PRIVATE_KEY") ? zksyncEraPlugin : null,
            getSecret(character, "CRONOSZKEVM_PRIVATE_KEY")
                ? cronosZkEVMPlugin
                : null,
            getSecret(character, "TEE_MARLIN") ? teeMarlinPlugin : null,
            getSecret(character, "TON_PRIVATE_KEY") ? tonPlugin : null,
            getSecret(character, "THIRDWEB_SECRET_KEY") ? thirdwebPlugin : null,
            getSecret(character, "SUI_PRIVATE_KEY") ? suiPlugin : null,
            getSecret(character, "STORY_PRIVATE_KEY") ? storyPlugin : null,
            getSecret(character, "FUEL_PRIVATE_KEY") ? fuelPlugin : null,
            getSecret(character, "AVALANCHE_PRIVATE_KEY")
                ? avalanchePlugin
                : null,
            getSecret(character, "ECHOCHAMBERS_API_URL") &&
            getSecret(character, "ECHOCHAMBERS_API_KEY")
                ? echoChambersPlugin
                : null,
            getSecret(character, "LETZAI_API_KEY") ? letzAIPlugin : null,
            getSecret(character, "STARGAZE_ENDPOINT") ? stargazePlugin : null,
            getSecret(character, "GIPHY_API_KEY") ? giphyPlugin : null,
            getSecret(character, "GENLAYER_PRIVATE_KEY")
                ? genLayerPlugin
                : null,
            getSecret(character, "AVAIL_SEED") &&
            getSecret(character, "AVAIL_APP_ID")
                ? availPlugin
                : null,
            getSecret(character, "OPEN_WEATHER_API_KEY")
                ? openWeatherPlugin
                : null,
            getSecret(character, "OBSIDIAN_API_TOKEN") ? obsidianPlugin : null,
            getSecret(character, "ARTHERA_PRIVATE_KEY")?.startsWith("0x")
                ? artheraPlugin
                : null,
            getSecret(character, "ALLORA_API_KEY") ? alloraPlugin : null,
            getSecret(character, "AKASH_MNEMONIC") &&
            getSecret(character, "AKASH_WALLET_ADDRESS")
<<<<<<< HEAD
                    ? akashPlugin
                    : null,
            getSecret(character, "NILLION_NILDB_URLS") &&
            getSecret(character, "NILLION_NILDB_NODE_IDS") &&
            getSecret(character, "NILLION_NILDB_NODE_JWTS") &&
            getSecret(character, "NILLION_NILDB_ORG_DID") &&
            getSecret(character, "NILLION_NILDB_SCHEMA_ID")
                ? nillionPlugin
=======
                ? akashPlugin
>>>>>>> bf5b72df
                : null,
        ].filter(Boolean),
        providers: [],
        actions: [],
        services: [],
        managers: [],
        cacheManager: cache,
        fetch: logFetch,
        verifiableInferenceAdapter,
    });
}

function initializeFsCache(baseDir: string, character: Character) {
    if (!character?.id) {
        throw new Error(
            "initializeFsCache requires id to be set in character definition"
        );
    }
    const cacheDir = path.resolve(baseDir, character.id, "cache");

    const cache = new CacheManager(new FsCacheAdapter(cacheDir));
    return cache;
}

function initializeDbCache(character: Character, db: IDatabaseCacheAdapter) {
    if (!character?.id) {
        throw new Error(
            "initializeFsCache requires id to be set in character definition"
        );
    }
    const cache = new CacheManager(new DbCacheAdapter(db, character.id));
    return cache;
}

function initializeCache(
    cacheStore: string,
    character: Character,
    baseDir?: string,
    db?: IDatabaseCacheAdapter
) {
    switch (cacheStore) {
        case CacheStore.REDIS:
            if (process.env.REDIS_URL) {
                elizaLogger.info("Connecting to Redis...");
                const redisClient = new RedisClient(process.env.REDIS_URL);
                if (!character?.id) {
                    throw new Error(
                        "CacheStore.REDIS requires id to be set in character definition"
                    );
                }
                return new CacheManager(
                    new DbCacheAdapter(redisClient, character.id) // Using DbCacheAdapter since RedisClient also implements IDatabaseCacheAdapter
                );
            } else {
                throw new Error("REDIS_URL environment variable is not set.");
            }

        case CacheStore.DATABASE:
            if (db) {
                elizaLogger.info("Using Database Cache...");
                return initializeDbCache(character, db);
            } else {
                throw new Error(
                    "Database adapter is not provided for CacheStore.Database."
                );
            }

        case CacheStore.FILESYSTEM:
            elizaLogger.info("Using File System Cache...");
            if (!baseDir) {
                throw new Error(
                    "baseDir must be provided for CacheStore.FILESYSTEM."
                );
            }
            return initializeFsCache(baseDir, character);

        default:
            throw new Error(
                `Invalid cache store: ${cacheStore} or required configuration missing.`
            );
    }
}

async function startAgent(
    character: Character,
    directClient: DirectClient
): Promise<AgentRuntime> {
    let db: IDatabaseAdapter & IDatabaseCacheAdapter;
    try {
        character.id ??= stringToUuid(character.name);
        character.username ??= character.name;

        const token = getTokenForProvider(character.modelProvider, character);
        const dataDir = path.join(__dirname, "../data");

        if (!fs.existsSync(dataDir)) {
            fs.mkdirSync(dataDir, { recursive: true });
        }

        db = initializeDatabase(dataDir) as IDatabaseAdapter &
            IDatabaseCacheAdapter;

        await db.init();

        const cache = initializeCache(
            process.env.CACHE_STORE ?? CacheStore.DATABASE,
            character,
            "",
            db
        ); // "" should be replaced with dir for file system caching. THOUGHTS: might probably make this into an env
        const runtime: AgentRuntime = await createAgent(
            character,
            db,
            cache,
            token
        );

        // start services/plugins/process knowledge
        await runtime.initialize();

        // start assigned clients
        runtime.clients = await initializeClients(character, runtime);

        // add to container
        directClient.registerAgent(runtime);

        // report to console
        elizaLogger.debug(`Started ${character.name} as ${runtime.agentId}`);

        return runtime;
    } catch (error) {
        elizaLogger.error(
            `Error starting agent for character ${character.name}:`,
            error
        );
        elizaLogger.error(error);
        if (db) {
            await db.close();
        }
        throw error;
    }
}

const checkPortAvailable = (port: number): Promise<boolean> => {
    return new Promise((resolve) => {
        const server = net.createServer();

        server.once("error", (err: NodeJS.ErrnoException) => {
            if (err.code === "EADDRINUSE") {
                resolve(false);
            }
        });

        server.once("listening", () => {
            server.close();
            resolve(true);
        });

        server.listen(port);
    });
};

const startAgents = async () => {
    const directClient = new DirectClient();
    let serverPort = parseInt(settings.SERVER_PORT || "3000");
    const args = parseArguments();
    let charactersArg = args.characters || args.character;
    let characters = [defaultCharacter];

    if (charactersArg) {
        characters = await loadCharacters(charactersArg);
    }

    try {
        for (const character of characters) {
            await startAgent(character, directClient);
        }
    } catch (error) {
        elizaLogger.error("Error starting agents:", error);
    }

    // Find available port
    while (!(await checkPortAvailable(serverPort))) {
        elizaLogger.warn(
            `Port ${serverPort} is in use, trying ${serverPort + 1}`
        );
        serverPort++;
    }

    // upload some agent functionality into directClient
    directClient.startAgent = async (character) => {
        // Handle plugins
        character.plugins = await handlePluginImporting(character.plugins);

        // wrap it so we don't have to inject directClient later
        return startAgent(character, directClient);
    };

    directClient.start(serverPort);

    if (serverPort !== parseInt(settings.SERVER_PORT || "3000")) {
        elizaLogger.log(`Server started on alternate port ${serverPort}`);
    }

    elizaLogger.log(
        "Run `pnpm start:client` to start the client and visit the outputted URL (http://localhost:5173) to chat with your agents. When running multiple agents, use client with different port `SERVER_PORT=3001 pnpm start:client`"
    );
};

startAgents().catch((error) => {
    elizaLogger.error("Unhandled error in startAgents:", error);
    process.exit(1);
});<|MERGE_RESOLUTION|>--- conflicted
+++ resolved
@@ -760,19 +760,15 @@
             getSecret(character, "ALLORA_API_KEY") ? alloraPlugin : null,
             getSecret(character, "AKASH_MNEMONIC") &&
             getSecret(character, "AKASH_WALLET_ADDRESS")
-<<<<<<< HEAD
                     ? akashPlugin
                     : null,
-            getSecret(character, "NILLION_NILDB_URLS") &&
-            getSecret(character, "NILLION_NILDB_NODE_IDS") &&
-            getSecret(character, "NILLION_NILDB_NODE_JWTS") &&
-            getSecret(character, "NILLION_NILDB_ORG_DID") &&
-            getSecret(character, "NILLION_NILDB_SCHEMA_ID")
-                ? nillionPlugin
-=======
-                ? akashPlugin
->>>>>>> bf5b72df
-                : null,
+                    getSecret(character, "NILLION_NILDB_URLS") &&
+                    getSecret(character, "NILLION_NILDB_NODE_IDS") &&
+                    getSecret(character, "NILLION_NILDB_NODE_JWTS") &&
+                    getSecret(character, "NILLION_NILDB_ORG_DID") &&
+                    getSecret(character, "NILLION_NILDB_SCHEMA_ID")
+                        ? nillionPlugin
+                        : null,
         ].filter(Boolean),
         providers: [],
         actions: [],
