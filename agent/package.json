--- conflicted
+++ resolved
@@ -34,11 +34,8 @@
         "@ai16z/plugin-0g": "workspace:*",
         "@ai16z/plugin-goat": "workspace:*",
         "@ai16z/plugin-starknet": "workspace:*",
-<<<<<<< HEAD
         "@ai16z/plugin-avalanche": "workspace:*",
-=======
         "@ai16z/plugin-icp": "workspace:*",
->>>>>>> 5d763e09
         "@ai16z/plugin-tee": "workspace:*",
         "@ai16z/plugin-coinbase": "workspace:*",
         "readline": "1.3.0",
