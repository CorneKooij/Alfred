{
    "name": "@elizaos/agent",
<<<<<<< HEAD
    "version": "0.1.7-alpha.2",
=======
    "version": "0.1.7",
>>>>>>> ea9d1c02
    "main": "src/index.ts",
    "type": "module",
    "scripts": {
        "start": "node --loader ts-node/esm src/index.ts",
        "dev": "node --loader ts-node/esm src/index.ts",
        "check-types": "tsc --noEmit",
        "test": "jest"
    },
    "nodemonConfig": {
        "watch": [
            "src",
            "../core/dist"
        ],
        "ext": "ts,json",
        "exec": "node --enable-source-maps --loader ts-node/esm src/index.ts"
    },
    "dependencies": {
        "@elizaos/adapter-postgres": "workspace:*",
        "@elizaos/adapter-redis": "workspace:*",
        "@elizaos/adapter-sqlite": "workspace:*",
        "@elizaos/client-auto": "workspace:*",
        "@elizaos/client-direct": "workspace:*",
        "@elizaos/client-discord": "workspace:*",
        "@elizaos/client-farcaster": "workspace:*",
        "@elizaos/client-lens": "workspace:*",
        "@elizaos/client-telegram": "workspace:*",
        "@elizaos/client-twitter": "workspace:*",
        "@elizaos/client-slack": "workspace:*",
        "@elizaos/core": "workspace:*",
        "@elizaos/plugin-0g": "workspace:*",
        "@elizaos/plugin-abstract": "workspace:*",
        "@elizaos/plugin-aptos": "workspace:*",
        "@elizaos/plugin-bootstrap": "workspace:*",
        "@elizaos/plugin-intiface": "workspace:*",
        "@elizaos/plugin-coinbase": "workspace:*",
        "@elizaos/plugin-conflux": "workspace:*",
        "@elizaos/plugin-evm": "workspace:*",
<<<<<<< HEAD
=======
        "@elizaos/plugin-echochambers": "workspace:*",
>>>>>>> ea9d1c02
        "@elizaos/plugin-flow": "workspace:*",
        "@elizaos/plugin-gitbook": "workspace:*",
        "@elizaos/plugin-story": "workspace:*",
        "@elizaos/plugin-goat": "workspace:*",
        "@elizaos/plugin-icp": "workspace:*",
        "@elizaos/plugin-image-generation": "workspace:*",
        "@elizaos/plugin-nft-generation": "workspace:*",
        "@elizaos/plugin-node": "workspace:*",
        "@elizaos/plugin-solana": "workspace:*",
        "@elizaos/plugin-starknet": "workspace:*",
        "@elizaos/plugin-ton": "workspace:*",
        "@elizaos/plugin-sui": "workspace:*",
        "@elizaos/plugin-tee": "workspace:*",
        "@elizaos/plugin-multiversx": "workspace:*",
        "@elizaos/plugin-near": "workspace:*",
        "@elizaos/plugin-zksync-era": "workspace:*",
        "@elizaos/plugin-twitter": "workspace:*",
        "@elizaos/plugin-cronoszkevm": "workspace:*",
        "@elizaos/plugin-3d-generation": "workspace:*",
        "@elizaos/plugin-fuel": "workspace:*",
        "@elizaos/plugin-avalanche": "workspace:*",
<<<<<<< HEAD
        "@elizaos/plugin-video-generation": "workspace:*",
=======
>>>>>>> ea9d1c02
        "@elizaos/plugin-web-search": "workspace:*",
        "readline": "1.3.0",
        "ws": "8.18.0",
        "yargs": "17.7.2"
    },
    "devDependencies": {
        "@types/jest": "^29.5.14",
        "jest": "^29.7.0",
        "ts-jest": "^29.2.5",
        "ts-node": "10.9.2",
        "tsup": "8.3.5"
    }
}<|MERGE_RESOLUTION|>--- conflicted
+++ resolved
@@ -1,10 +1,6 @@
 {
     "name": "@elizaos/agent",
-<<<<<<< HEAD
-    "version": "0.1.7-alpha.2",
-=======
     "version": "0.1.7",
->>>>>>> ea9d1c02
     "main": "src/index.ts",
     "type": "module",
     "scripts": {
@@ -42,10 +38,7 @@
         "@elizaos/plugin-coinbase": "workspace:*",
         "@elizaos/plugin-conflux": "workspace:*",
         "@elizaos/plugin-evm": "workspace:*",
-<<<<<<< HEAD
-=======
         "@elizaos/plugin-echochambers": "workspace:*",
->>>>>>> ea9d1c02
         "@elizaos/plugin-flow": "workspace:*",
         "@elizaos/plugin-gitbook": "workspace:*",
         "@elizaos/plugin-story": "workspace:*",
@@ -67,10 +60,7 @@
         "@elizaos/plugin-3d-generation": "workspace:*",
         "@elizaos/plugin-fuel": "workspace:*",
         "@elizaos/plugin-avalanche": "workspace:*",
-<<<<<<< HEAD
         "@elizaos/plugin-video-generation": "workspace:*",
-=======
->>>>>>> ea9d1c02
         "@elizaos/plugin-web-search": "workspace:*",
         "readline": "1.3.0",
         "ws": "8.18.0",
