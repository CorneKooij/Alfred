--- conflicted
+++ resolved
@@ -91,11 +91,8 @@
         "@elizaos/plugin-hyperliquid": "workspace:*",
         "@elizaos/plugin-akash": "workspace:*",
         "@elizaos/plugin-quai": "workspace:*",
-<<<<<<< HEAD
         "@elizaos/plugin-chainbase": "workspace:*",
-=======
         "@elizaos/plugin-nft-collections": "workspace:*",
->>>>>>> 64b4174c
         "readline": "1.3.0",
         "ws": "8.18.0",
         "yargs": "17.7.2"
