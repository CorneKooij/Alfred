---
sidebar_position: 2
---

# Quickstart Guide

## Prerequisites

Before getting started with Eliza, ensure you have:

- [Node.js 22+](https://docs.npmjs.com/downloading-and-installing-node-js-and-npm)
- [pnpm](https://pnpm.io/installation)
- Git for version control
- A code editor (VS Code recommended)
- CUDA Toolkit (optional, for GPU acceleration)

## Installation

1. **Clone and Install**

```bash
# Clone the repository
git clone https://github.com/ai16z/eliza.git
cd eliza

# Install dependencies
pnpm install

# Install optional Sharp package if needed
pnpm install --include=optional sharp
```

2. **Configure Environment**

```bash
# Copy example environment file
cp .env.example .env
```

Edit `.env` and add your values:

```bash
# Required environment variables
DISCORD_APPLICATION_ID=  # For Discord integration
DISCORD_API_TOKEN=      # Bot token
OPENAI_API_KEY=        # OpenAI API key (starting with sk-*)
ELEVENLABS_XI_API_KEY= # API key from elevenlabs (for voice)
```

## Choose Your Model

Eliza supports multiple AI models:

- **Llama**: Set `XAI_MODEL=meta-llama/Meta-Llama-3.1-70B-Instruct-Turbo`
- **Grok**: Set `XAI_MODEL=grok-beta`
- **OpenAI**: Set `XAI_MODEL=gpt-4o-mini` or `gpt-4o`

For local inference:

1. Set `XAI_MODEL` to your chosen model
2. Leave `X_SERVER_URL` and `XAI_API_KEY` blank
3. The system will automatically download the model from Hugging Face

## Create Your First Agent

1. **Edit the Character File**
   Check out `src/core/defaultCharacter.ts` to customize your agent's personality and behavior.

You can also load custom characters:

```bash
pnpm start --characters="path/to/your/character.json"
```

2. **Start the Agent**

```bash
pnpm start
```

## Platform Integration

### Discord Bot Setup

1. Create a new application at [Discord Developer Portal](https://discord.com/developers/applications)
2. Create a bot and get your token
3. Add bot to your server using OAuth2 URL generator
4. Set `DISCORD_API_TOKEN` and `DISCORD_APPLICATION_ID` in your `.env`

### Twitter Integration

Add to your `.env`:

```bash
TWITTER_USERNAME=  # Account username
TWITTER_PASSWORD=  # Account password
TWITTER_EMAIL=    # Account email
TWITTER_COOKIES=  # Account cookies
```

### Telegram Bot
<<<<<<< HEAD
1. Create a bot
=======

1. Create a bot through [@BotFather](https://t.me/botfather)
>>>>>>> 0e7722d6
2. Add your bot token to `.env`:

```bash
TELEGRAM_BOT_TOKEN=your_token_here
```

## Optional: GPU Acceleration

If you have an NVIDIA GPU:

```bash
# Install CUDA support
npx --no node-llama-cpp source download --gpu cuda

# Ensure CUDA Toolkit, cuDNN, and cuBLAS are installed
```

## Basic Usage Examples

### Chat with Your Agent

```bash
# Start chat interface
pnpm run shell
```

### Run Multiple Agents

```bash
pnpm start --characters="agent1.json,agent2.json"
```

## Common Issues & Solutions

1. **Node.js Version**

   - Ensure Node.js 22+ is installed
   - Use `node -v` to check version
   - Consider using [nvm](https://github.com/nvm-sh/nvm) to manage Node versions

2. **Sharp Installation**
   If you see Sharp-related errors:

   ```bash
   pnpm install --include=optional sharp
   ```

3. **CUDA Setup**
   - Verify CUDA Toolkit installation
   - Check GPU compatibility
   - Ensure proper environment variables are set

## Next Steps

Once you have your agent running, explore:

1. 🤖 [Understand Agents](./core/agents.md)
2. 📝 [Create Custom Characters](./core/characterfile.md)
3. ⚡ [Add Custom Actions](./core/actions.md)
4. 🔧 [Advanced Configuration](./guides/configuration.md)

For detailed API documentation, troubleshooting, and advanced features, check out our [full documentation](https://ai16z.github.io/eliza/).

Join our [Discord community](https://discord.gg/ai16z) for support and updates!<|MERGE_RESOLUTION|>--- conflicted
+++ resolved
@@ -2,170 +2,112 @@
 sidebar_position: 2
 ---
 
-# Quickstart Guide
+# Quickstart
 
-## Prerequisites
+## Install Node.js
 
-Before getting started with Eliza, ensure you have:
+https://docs.npmjs.com/downloading-and-installing-node-js-and-npm
 
-- [Node.js 22+](https://docs.npmjs.com/downloading-and-installing-node-js-and-npm)
-- [pnpm](https://pnpm.io/installation)
-- Git for version control
-- A code editor (VS Code recommended)
-- CUDA Toolkit (optional, for GPU acceleration)
+## Using pnpm
 
-## Installation
+We use pnpm to manage our dependencies. It is faster and more efficient than npm, and it supports workspaces.
+https://pnpm.io/installation
 
-1. **Clone and Install**
+## Edit the .env file
 
-```bash
-# Clone the repository
-git clone https://github.com/ai16z/eliza.git
-cd eliza
+- Copy .env.example to .env and fill in the appropriate values
+- Edit the TWITTER environment variables to add your bot's username and password
 
-# Install dependencies
-pnpm install
+## Edit the character file
 
-# Install optional Sharp package if needed
+- Check out the file `src/core/defaultCharacter.ts` - you can modify this
+- You can also load characters with the `node --loader ts-node/esm src/index.ts --characters="path/to/your/character.json"` and run multiple bots at the same time.
+
+### Run with Llama
+
+You can run Llama 70B or 405B models by setting the `XAI_MODEL` environment variable to `meta-llama/Meta-Llama-3.1-70B-Instruct-Turbo` or `meta-llama/Meta-Llama-3.1-405B-Instruct`
+
+### Run with Grok
+
+You can run Grok models by setting the `XAI_MODEL` environment variable to `grok-beta`
+
+### Run with OpenAI
+
+You can run OpenAI models by setting the `XAI_MODEL` environment variable to `gpt-4o-mini` or `gpt-4o`
+
+# Requires Node 20+
+
+If you are getting strange issues when starting up, make sure you're using Node 20+. Some APIs are not compatible with previous versions. You can check your node version with `node -v`. If you need to install a new version of node, we recommend using [nvm](https://github.com/nvm-sh/nvm).
+
+## Additional Requirements
+
+You may need to install Sharp. If you see an error when starting up, try installing it with the following command:
+
+```
 pnpm install --include=optional sharp
 ```
 
-2. **Configure Environment**
+# Environment Setup
 
-```bash
-# Copy example environment file
-cp .env.example .env
+You will need to add environment variables to your .env file to connect to various platforms:
+
+```
+# Required environment variables
+# Start Discord
+DISCORD_APPLICATION_ID=
+DISCORD_API_TOKEN= # Bot token
+
+# Start Twitter
+TWITTER_USERNAME= # Account username
+TWITTER_PASSWORD= # Account password
+TWITTER_EMAIL= # Account email
+TWITTER_COOKIES= # Account cookies
 ```
 
-Edit `.env` and add your values:
+# Local Setup
 
-```bash
-# Required environment variables
-DISCORD_APPLICATION_ID=  # For Discord integration
-DISCORD_API_TOKEN=      # Bot token
-OPENAI_API_KEY=        # OpenAI API key (starting with sk-*)
-ELEVENLABS_XI_API_KEY= # API key from elevenlabs (for voice)
+## CUDA Setup
+
+If you have an NVIDIA GPU, you can install CUDA to speed up local inference dramatically.
+
+```
+pnpm install
+npx --no node-llama-cpp source download --gpu cuda
 ```
 
-## Choose Your Model
+Make sure that you've installed the CUDA Toolkit, including cuDNN and cuBLAS.
 
-Eliza supports multiple AI models:
+## Running locally
 
-- **Llama**: Set `XAI_MODEL=meta-llama/Meta-Llama-3.1-70B-Instruct-Turbo`
-- **Grok**: Set `XAI_MODEL=grok-beta`
-- **OpenAI**: Set `XAI_MODEL=gpt-4o-mini` or `gpt-4o`
+Add XAI_MODEL and set it to one of the above options from [Run with
+Llama](#run-with-llama) - you can leave X_SERVER_URL and XAI_API_KEY blank, it
+downloads the model from huggingface and queries it locally
 
-For local inference:
+# Cloud Setup (with OpenAI)
 
-1. Set `XAI_MODEL` to your chosen model
-2. Leave `X_SERVER_URL` and `XAI_API_KEY` blank
-3. The system will automatically download the model from Hugging Face
+In addition to the environment variables above, you will need to add the following:
 
-## Create Your First Agent
+```
+# OpenAI handles the bulk of the work with chat, TTS, image recognition, etc.
+OPENAI_API_KEY=sk-* # OpenAI API key, starting with sk-
 
-1. **Edit the Character File**
-   Check out `src/core/defaultCharacter.ts` to customize your agent's personality and behavior.
+# The agent can also ask Claude for help if you have an API key
+ANTHROPIC_API_KEY=
 
-You can also load custom characters:
+# For Elevenlabs voice generation on Discord voice
+ELEVENLABS_XI_API_KEY= # API key from elevenlabs
 
-```bash
-pnpm start --characters="path/to/your/character.json"
+# ELEVENLABS SETTINGS
+ELEVENLABS_MODEL_ID=eleven_multilingual_v2
+ELEVENLABS_VOICE_ID=21m00Tcm4TlvDq8ikWAM
+ELEVENLABS_VOICE_STABILITY=0.5
+ELEVENLABS_VOICE_SIMILARITY_BOOST=0.9
+ELEVENLABS_VOICE_STYLE=0.66
+ELEVENLABS_VOICE_USE_SPEAKER_BOOST=false
+ELEVENLABS_OPTIMIZE_STREAMING_LATENCY=4
+ELEVENLABS_OUTPUT_FORMAT=pcm_16000
 ```
 
-2. **Start the Agent**
+# Discord Bot
 
-```bash
-pnpm start
-```
-
-## Platform Integration
-
-### Discord Bot Setup
-
-1. Create a new application at [Discord Developer Portal](https://discord.com/developers/applications)
-2. Create a bot and get your token
-3. Add bot to your server using OAuth2 URL generator
-4. Set `DISCORD_API_TOKEN` and `DISCORD_APPLICATION_ID` in your `.env`
-
-### Twitter Integration
-
-Add to your `.env`:
-
-```bash
-TWITTER_USERNAME=  # Account username
-TWITTER_PASSWORD=  # Account password
-TWITTER_EMAIL=    # Account email
-TWITTER_COOKIES=  # Account cookies
-```
-
-### Telegram Bot
-<<<<<<< HEAD
-1. Create a bot
-=======
-
-1. Create a bot through [@BotFather](https://t.me/botfather)
->>>>>>> 0e7722d6
-2. Add your bot token to `.env`:
-
-```bash
-TELEGRAM_BOT_TOKEN=your_token_here
-```
-
-## Optional: GPU Acceleration
-
-If you have an NVIDIA GPU:
-
-```bash
-# Install CUDA support
-npx --no node-llama-cpp source download --gpu cuda
-
-# Ensure CUDA Toolkit, cuDNN, and cuBLAS are installed
-```
-
-## Basic Usage Examples
-
-### Chat with Your Agent
-
-```bash
-# Start chat interface
-pnpm run shell
-```
-
-### Run Multiple Agents
-
-```bash
-pnpm start --characters="agent1.json,agent2.json"
-```
-
-## Common Issues & Solutions
-
-1. **Node.js Version**
-
-   - Ensure Node.js 22+ is installed
-   - Use `node -v` to check version
-   - Consider using [nvm](https://github.com/nvm-sh/nvm) to manage Node versions
-
-2. **Sharp Installation**
-   If you see Sharp-related errors:
-
-   ```bash
-   pnpm install --include=optional sharp
-   ```
-
-3. **CUDA Setup**
-   - Verify CUDA Toolkit installation
-   - Check GPU compatibility
-   - Ensure proper environment variables are set
-
-## Next Steps
-
-Once you have your agent running, explore:
-
-1. 🤖 [Understand Agents](./core/agents.md)
-2. 📝 [Create Custom Characters](./core/characterfile.md)
-3. ⚡ [Add Custom Actions](./core/actions.md)
-4. 🔧 [Advanced Configuration](./guides/configuration.md)
-
-For detailed API documentation, troubleshooting, and advanced features, check out our [full documentation](https://ai16z.github.io/eliza/).
-
-Join our [Discord community](https://discord.gg/ai16z) for support and updates!+For help with setting up your Discord Bot, check out here: https://discordjs.guide/preparations/setting-up-a-bot-application.html