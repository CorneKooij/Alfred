--- conflicted
+++ resolved
@@ -257,7 +257,7 @@
                 },
                 roomId,
                 createdAt: timestamp,
-                embedding: embeddingZeroVector,
+                embedding: getEmbeddingZeroVector(this.runtime),
             };
 
             try {
@@ -280,36 +280,6 @@
         } catch (error) {
             elizaLogger.error("Error handling reaction:", error);
         }
-<<<<<<< HEAD
-        const userName = reaction.message.author.username;
-        const name = reaction.message.author.displayName;
-
-        await this.runtime.ensureConnection(
-            userIdUUID,
-            roomId,
-            userName,
-            name,
-            "discord"
-        );
-
-        // Save the reaction as a message
-        await this.runtime.messageManager.createMemory({
-            id: reactionUUID, // This is the ID of the reaction message
-            userId: userIdUUID,
-            agentId: this.runtime.agentId,
-            content: {
-                text: reactionMessage,
-                source: "discord",
-                inReplyTo: stringToUuid(
-                    reaction.message.id + "-" + this.runtime.agentId
-                ), // This is the ID of the original message
-            },
-            roomId,
-            createdAt: Date.now(),
-            embedding: getEmbeddingZeroVector(this.runtime),
-        });
-=======
->>>>>>> c04310f0
     }
 
     async handleReactionRemove(reaction: MessageReaction, user: User) {
