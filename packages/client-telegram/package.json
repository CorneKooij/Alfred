{
<<<<<<< HEAD
    "name": "@elizaos-plugins/client-telegram",
=======
    "name": "@elizaos/client-telegram",
>>>>>>> 2dbf2cc0
    "version": "0.25.6-alpha.1",
    "type": "module",
    "main": "dist/index.js",
    "module": "dist/index.js",
    "types": "dist/index.d.ts",
    "exports": {
        "./package.json": "./package.json",
        ".": {
            "import": {
                "@elizaos/source": "./src/index.ts",
                "types": "./dist/index.d.ts",
                "default": "./dist/index.js"
            }
        }
    },
    "files": [
        "dist"
    ],
    "dependencies": {
        "@elizaos/core": "workspace:*",
        "@telegraf/types": "7.1.0",
<<<<<<< HEAD
        "telegraf": "4.16.3",
        "zod": "3.23.8"
=======
        "telegraf": "4.16.3"
>>>>>>> 2dbf2cc0
    },
    "devDependencies": {
        "tsup": "8.3.5",
        "vitest": "1.6.1"
    },
    "scripts": {
        "build": "tsup --format esm --dts",
        "dev": "tsup --format esm --dts --watch",
        "test": "vitest run",
        "test:watch": "vitest"
<<<<<<< HEAD
=======
    },
    "publishConfig": {
        "access": "public"
>>>>>>> 2dbf2cc0
    }
}<|MERGE_RESOLUTION|>--- conflicted
+++ resolved
@@ -1,9 +1,5 @@
 {
-<<<<<<< HEAD
     "name": "@elizaos-plugins/client-telegram",
-=======
-    "name": "@elizaos/client-telegram",
->>>>>>> 2dbf2cc0
     "version": "0.25.6-alpha.1",
     "type": "module",
     "main": "dist/index.js",
@@ -25,12 +21,7 @@
     "dependencies": {
         "@elizaos/core": "workspace:*",
         "@telegraf/types": "7.1.0",
-<<<<<<< HEAD
-        "telegraf": "4.16.3",
-        "zod": "3.23.8"
-=======
         "telegraf": "4.16.3"
->>>>>>> 2dbf2cc0
     },
     "devDependencies": {
         "tsup": "8.3.5",
@@ -41,11 +32,8 @@
         "dev": "tsup --format esm --dts --watch",
         "test": "vitest run",
         "test:watch": "vitest"
-<<<<<<< HEAD
-=======
     },
     "publishConfig": {
         "access": "public"
->>>>>>> 2dbf2cc0
     }
 }